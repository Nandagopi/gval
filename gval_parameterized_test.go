package gval

import (
	"fmt"
	"regexp"
	"testing"
	"time"
)

func TestParameterized(t *testing.T) {
	testEvaluate(
		[]evaluationTest{
			{
				name:       "Single parameter modified by constant",
				expression: "foo + 2",
				parameter: map[string]interface{}{
					"foo": 2.0,
				},
				want: 4.0,
			},
			{

				name:       "Single parameter modified by variable",
				expression: "foo * bar",
				parameter: map[string]interface{}{
					"foo": 5.0,
					"bar": 2.0,
				},
				want: 10.0,
			},
			{

				name:       "Single parameter modified by variable",
				expression: `foo["hey"] * bar[1]`,
				parameter: map[string]interface{}{
					"foo": map[string]interface{}{"hey": 5.0},
					"bar": []interface{}{7., 2.0},
				},
				want: 10.0,
			},
			{

				name:       "Multiple multiplications of the same parameter",
				expression: "foo * foo * foo",
				parameter: map[string]interface{}{
					"foo": 10.0,
				},
				want: 1000.0,
			},
			{

				name:       "Multiple additions of the same parameter",
				expression: "foo + foo + foo",
				parameter: map[string]interface{}{
					"foo": 10.0,
				},
				want: 30.0,
			},
			{

				name:       "Parameter name sensitivity",
				expression: "foo + FoO + FOO",
				parameter: map[string]interface{}{
					"foo": 8.0,
					"FoO": 4.0,
					"FOO": 2.0,
				},
				want: 14.0,
			},
			{

				name:       "Sign prefix comparison against prefixed variable",
				expression: "-1 < -foo",
				parameter:  map[string]interface{}{"foo": -8.0},
				want:       true,
			},
			{

				name:       "Fixed-point parameter",
				expression: "foo > 1",
				parameter:  map[string]interface{}{"foo": 2},
				want:       true,
			},
			{

				name:       "Modifier after closing clause",
				expression: "(2 + 2) + 2 == 6",
				want:       true,
			},
			{

				name:       "Comparator after closing clause",
				expression: "(2 + 2) >= 4",
				want:       true,
			},
			{

				name:       "Two-boolean logical operation (for issue #8)",
				expression: "(foo == true) || (bar == true)",
				parameter: map[string]interface{}{
					"foo": true,
					"bar": false,
				},
				want: true,
			},
			{

				name:       "Two-variable integer logical operation (for issue #8)",
				expression: "foo > 10 && bar > 10",
				parameter: map[string]interface{}{
					"foo": 1,
					"bar": 11,
				},
				want: false,
			},
			{

				name:       "Regex against right-hand parameter",
				expression: `"foobar" =~ foo`,
				parameter: map[string]interface{}{
					"foo": "obar"},
				want: true,
			},
			{

				name:       "Not-regex against right-hand parameter",
				expression: `"foobar" !~ foo`,
				parameter: map[string]interface{}{
					"foo": "baz"},
				want: true,
			},
			{

				name:       "Regex against two parameter",
				expression: `foo =~ bar`,
				parameter: map[string]interface{}{
					"foo": "foobar",
					"bar": "oba",
				},
				want: true,
			},
			{

				name:       "Not-regex against two parameter",
				expression: "foo !~ bar",
				parameter: map[string]interface{}{
					"foo": "foobar",
					"bar": "baz",
				},
				want: true,
			},
			{

				name:       "Pre-compiled regex",
				expression: "foo =~ bar",
				parameter: map[string]interface{}{
					"foo": "foobar",
					"bar": regexp.MustCompile("[fF][oO]+"),
				},
				want: true,
			},
			{

				name:       "Pre-compiled not-regex",
				expression: "foo !~ bar",
				parameter: map[string]interface{}{
					"foo": "foobar",
					"bar": regexp.MustCompile("[fF][oO]+"),
				},
				want: false,
			},
			{

				name:       "Single boolean parameter",
				expression: "commission ? 10",
				parameter: map[string]interface{}{
					"commission": true},
				want: 10.0,
			},
			{

				name:       "True comparator with a parameter",
				expression: `partner == "amazon" ? 10`,
				parameter: map[string]interface{}{
					"partner": "amazon"},
				want: 10.0,
			},
			{

				name:       "False comparator with a parameter",
				expression: `partner == "amazon" ? 10`,
				parameter: map[string]interface{}{
					"partner": "ebay"},
				want: nil,
			},
			{

				name:       "True comparator with multiple parameters",
				expression: "theft && period == 24 ? 60",
				parameter: map[string]interface{}{
					"theft":  true,
					"period": 24,
				},
				want: 60.0,
			},
			{

				name:       "False comparator with multiple parameters",
				expression: "theft && period == 24 ? 60",
				parameter: map[string]interface{}{
					"theft":  false,
					"period": 24,
				},
				want: nil,
			},
			{

				name:       "String concat with single string parameter",
				expression: `foo + "bar"`,
				parameter: map[string]interface{}{
					"foo": "baz"},
				want: "bazbar",
			},
			{

				name:       "String concat with multiple string parameter",
				expression: "foo + bar",
				parameter: map[string]interface{}{
					"foo": "baz",
					"bar": "quux",
				},
				want: "bazquux",
			},
			{

				name:       "String concat with float parameter",
				expression: "foo + bar",
				parameter: map[string]interface{}{
					"foo": "baz",
					"bar": 123.0,
				},
				want: "baz123",
			},
			{

				name:       "Mixed multiple string concat",
				expression: `foo + 123 + "bar" + true`,
				parameter:  map[string]interface{}{"foo": "baz"},
				want:       "baz123bartrue",
			},
			{

				name:       "Integer width spectrum",
				expression: "uint8 + uint16 + uint32 + uint64 + int8 + int16 + int32 + int64",
				parameter: map[string]interface{}{
					"uint8":  uint8(0),
					"uint16": uint16(0),
					"uint32": uint32(0),
					"uint64": uint64(0),
					"int8":   int8(0),
					"int16":  int16(0),
					"int32":  int32(0),
					"int64":  int64(0),
				},
				want: 0.0,
			},
			{

				name:       "Null coalesce right",
				expression: "foo ?? 1.0",
				parameter:  map[string]interface{}{"foo": nil},
				want:       1.0,
			},
			{

				name:       "Multiple comparator/logical operators (#30)",
				expression: "(foo >= 2887057408 && foo <= 2887122943) || (foo >= 168100864 && foo <= 168118271)",
				parameter:  map[string]interface{}{"foo": 2887057409},
				want:       true,
			},
			{

				name:       "Multiple comparator/logical operators, opposite order (#30)",
				expression: "(foo >= 168100864 && foo <= 168118271) || (foo >= 2887057408 && foo <= 2887122943)",
				parameter:  map[string]interface{}{"foo": 2887057409},
				want:       true,
			},
			{

				name:       "Multiple comparator/logical operators, small value (#30)",
				expression: "(foo >= 2887057408 && foo <= 2887122943) || (foo >= 168100864 && foo <= 168118271)",
				parameter:  map[string]interface{}{"foo": 168100865},
				want:       true,
			},
			{

				name:       "Multiple comparator/logical operators, small value, opposite order (#30)",
				expression: "(foo >= 168100864 && foo <= 168118271) || (foo >= 2887057408 && foo <= 2887122943)",
				parameter:  map[string]interface{}{"foo": 168100865},
				want:       true,
			},
			{

				name:       "Incomparable array equality comparison",
				expression: "arr == arr",
				parameter:  map[string]interface{}{"arr": []int{0, 0, 0}},
				want:       true,
			},
			{

				name:       "Incomparable array not-equality comparison",
				expression: "arr != arr",
				parameter:  map[string]interface{}{"arr": []int{0, 0, 0}},
				want:       false,
			},
			{

				name:       "Mixed function and parameters",
				expression: "sum(1.2, amount) + name",
				extension: Function("sum", func(arguments ...interface{}) (interface{}, error) {
					sum := 0.0
					for _, v := range arguments {
						sum += v.(float64)
					}
					return sum, nil
				},
				),
				parameter: map[string]interface{}{"amount": .8,
					"name": "awesome",
				},

				want: "2awesome",
			},
			{

				name:       "Short-circuit OR",
				expression: "true || fail()",
				extension: Function("fail", func(arguments ...interface{}) (interface{}, error) {
					return nil, fmt.Errorf("Did not short-circuit")
				}),
				want: true,
			},
			{

				name:       "Short-circuit AND",
				expression: "false && fail()",
				extension: Function("fail", func(arguments ...interface{}) (interface{}, error) {
					return nil, fmt.Errorf("Did not short-circuit")
				}),
				want: false,
			},
			{

				name:       "Short-circuit ternary",
				expression: "true ? 1 : fail()",
				extension: Function("fail", func(arguments ...interface{}) (interface{}, error) {
					return nil, fmt.Errorf("Did not short-circuit")
				}),
				want: 1.0,
			},
			{

				name:       "Short-circuit coalesce",
				expression: `"foo" ?? fail()`,
				extension: Function("fail", func(arguments ...interface{}) (interface{}, error) {
					return nil, fmt.Errorf("Did not short-circuit")
				}),
				want: "foo",
			},
			{

				name:       "Simple parameter call",
				expression: "foo.String",
				parameter:  map[string]interface{}{"foo": foo},
				want:       foo.String,
			},
			{

				name:       "Simple parameter function call",
				expression: "foo.Func()",
				parameter:  map[string]interface{}{"foo": foo},
				want:       "funk",
			},
			{

				name:       "Simple parameter call from pointer",
				expression: "fooptr.String",
				parameter:  map[string]interface{}{"fooptr": &foo},
				want:       foo.String,
			},
			{

				name:       "Simple parameter function call from pointer",
				expression: "fooptr.Func()",
				parameter:  map[string]interface{}{"fooptr": &foo},
				want:       "funk",
			},
			{

				name:       "Simple parameter call",
				expression: `foo.String == "hi"`,
				parameter:  map[string]interface{}{"foo": foo},
				want:       false,
			},
			{

				name:       "Simple parameter call with modifier",
				expression: `foo.String + "hi"`,
				parameter:  map[string]interface{}{"foo": foo},
				want:       foo.String + "hi",
			},
			{

				name:       "Simple parameter function call, two-arg return",
				expression: `foo.Func2()`,
				parameter:  map[string]interface{}{"foo": foo},
				want:       "frink",
			},
			{

				name:       "Simple parameter function call, one arg",
				expression: `foo.FuncArgStr("boop")`,
				parameter:  map[string]interface{}{"foo": foo},
				want:       "boop",
			},
			{

				name:       "Simple parameter function call, one arg",
				expression: `foo.FuncArgStr("boop") + "hi"`,
				parameter:  map[string]interface{}{"foo": foo},
				want:       "boophi",
			},
			{

				name:       "Nested parameter function call",
				expression: `foo.Nested.Dunk("boop")`,
				parameter:  map[string]interface{}{"foo": foo},
				want:       "boopdunk",
			},
			{

				name:       "Nested parameter call",
				expression: "foo.Nested.Funk",
				parameter:  map[string]interface{}{"foo": foo},
				want:       "funkalicious",
			},
			{

				name:       "Parameter call with + modifier",
				expression: "1 + foo.Int",
				parameter:  map[string]interface{}{"foo": foo},
				want:       102.0,
			},
			{

				name:       "Parameter string call with + modifier",
				expression: `"woop" + (foo.String)`,
				parameter:  map[string]interface{}{"foo": foo},
				want:       "woopstring!",
			},
			{

				name:       "Parameter call with && operator",
				expression: "true && foo.BoolFalse",
				parameter:  map[string]interface{}{"foo": foo},
				want:       false,
			},
			{
				name:       "Null coalesce nested parameter",
				expression: "foo.Nil ?? false",
				parameter:  map[string]interface{}{"foo": foo},
				want:       false,
			},
			{
				name:       "input functions",
				expression: "func1() + func2()",
				parameter: map[string]interface{}{
					"func1": func() float64 { return 2000 },
					"func2": func() float64 { return 2001 },
				},
				want: 4001.0,
			},
			{
				name:       "input functions",
				expression: "func1(date1) + func2(date2)",
				parameter: map[string]interface{}{
					"date1": func() interface{} {
						y2k, _ := time.Parse("2006", "2000")
						return y2k
					}(),
					"date2": func() interface{} {
						y2k1, _ := time.Parse("2006", "2001")
						return y2k1
					}(),
				},
				extension: NewLanguage(
					Function("func1", func(arguments ...interface{}) (interface{}, error) {
						return float64(arguments[0].(time.Time).Year()), nil
					}),
					Function("func2", func(arguments ...interface{}) (interface{}, error) {
						return float64(arguments[0].(time.Time).Year()), nil
					}),
				),
				want: 4001.0,
			},
			{
				name:       "complex64 number as parameter",
				expression: "complex64",
				parameter: map[string]interface{}{
					"complex64":  complex64(0),
					"complex128": complex128(0),
				},
				want: complex64(0),
			},
			{
				name:       "complex128 number as parameter",
				expression: "complex128",
				parameter: map[string]interface{}{
					"complex64":  complex64(0),
					"complex128": complex128(0),
				},
				want: complex128(0),
			},
			{
				name:       "coalesce with undefined",
				expression: "fooz ?? foo",
				parameter: map[string]interface{}{
					"foo": "bar",
				},
				want: "bar",
			},
			{
<<<<<<< HEAD
				name:       "map[interface{}]interface{}",
				expression: "foo",
				parameter: map[interface{}]interface{}{
					"foo": "bar",
				},
				want: "bar",
=======
				name:       "method on pointer type",
				expression: "foo.PointerFunc()",
				parameter: map[string]interface{}{
					"foo": &dummyParameter{},
				},
				want: "point",
>>>>>>> cccbbf35
			},
		},
		t,
	)
}<|MERGE_RESOLUTION|>--- conflicted
+++ resolved
@@ -530,21 +530,20 @@
 				want: "bar",
 			},
 			{
-<<<<<<< HEAD
 				name:       "map[interface{}]interface{}",
 				expression: "foo",
 				parameter: map[interface{}]interface{}{
 					"foo": "bar",
 				},
 				want: "bar",
-=======
+			},
+			{
 				name:       "method on pointer type",
 				expression: "foo.PointerFunc()",
 				parameter: map[string]interface{}{
 					"foo": &dummyParameter{},
 				},
 				want: "point",
->>>>>>> cccbbf35
 			},
 		},
 		t,
